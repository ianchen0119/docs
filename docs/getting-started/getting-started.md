--- conflicted
+++ resolved
@@ -89,7 +89,6 @@
 kubectl get nodes
 ```
 
-<<<<<<< HEAD
 We will new create a new "broken Pod", simply create a new YAML file named `broken-pod.yml` with the following contents:
 ```yaml
 apiVersion: v1
@@ -124,9 +123,6 @@
 ```
 
 Now, you can go ahead and analyse your cluster:
-=======
-Next, you can go ahead an analyze your cluster:
->>>>>>> 81500e76
 
 ```bash
 k8sgpt analyze
